--- conflicted
+++ resolved
@@ -9,13 +9,8 @@
     gem.add_runtime_dependency 'bunny', '>= 2.19', '< 3.0'
   end
   gem.add_runtime_dependency 'carrot-top', '~> 0.0.7'
-<<<<<<< HEAD
-  gem.add_runtime_dependency 'multi_json', '~> 1.14'
-  gem.add_runtime_dependency 'activesupport', '>= 4.2', '< 7.1'
-=======
   gem.add_runtime_dependency 'multi_json', '~> 1.15'
   gem.add_runtime_dependency 'activesupport', '>= 4.2', '< 8'
->>>>>>> d7b4290c
 
   gem.name = 'hutch'
   gem.summary = 'Opinionated asynchronous inter-service communication using RabbitMQ'
